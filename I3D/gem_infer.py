--- conflicted
+++ resolved
@@ -1,6 +1,5 @@
 # -*- coding: utf-8 -*-
 
-import streamlit as st
 import cv2
 import torch
 import torch.nn.functional as F
@@ -15,15 +14,16 @@
 import requests
 import json
 from threading import Thread, Lock
+
+# ThÃªm Mediapipe
 import mediapipe as mp
-from PIL import Image
 
 # =============================================================================
-# CONFIGURATION AND CONSTANTS
+# Cáº¢NH BÃO Báº¢O Máº¬T QUAN TRá»ŒNG
 # =============================================================================
 load_dotenv()
 
-# Model parameters
+# ======================= Cáº¤U HÃŒNH & THAM Sá» =======================
 CLIP_LEN = 64
 NUM_CLASSES = 100
 WEIGHTS_PATH = "checkpoint/nslt_100_005624_0.756.pt"
@@ -33,136 +33,29 @@
 
 # Gemini API configuration
 GEMINI_API_URL = f"https://generativelanguage.googleapis.com/v1beta/models/gemini-2.0-flash-exp:generateContent?key={GEMINI_API_KEY}"
-<<<<<<< HEAD
+MIN_GLOSSES_FOR_GEMINI = 3  # Minimum glosses before sending to Gemini
 SEND_TIMEOUT = 10
 
-# Recognition parameters
-=======
-MIN_GLOSSES_FOR_GEMINI = 5  # Minimum glosses before sending to Gemini
-SEND_TIMEOUT = 10
-
->>>>>>> 87bcdd35
-STRIDE = 5
+STRIDE = 4
 VOTING_BAG_SIZE = 6
-THRESHOLD = 0.605
+THRESHOLD = 0.6
 BACKGROUND_CLASS_ID = -1
 
-# Mediapipe settings
+# Báº­t/táº¯t Mediapipe
 USE_MEDIAPIPE = True
 
-# =============================================================================
-# STREAMLIT PAGE CONFIGURATION
-# =============================================================================
-st.set_page_config(
-    page_title="Sign Language Recognition",
-    page_icon="🤟",
-    layout="wide",
-    initial_sidebar_state="expanded"
-)
-
-# =============================================================================
-# SESSION STATE INITIALIZATION
-# =============================================================================
-if 'glosses_buffer' not in st.session_state:
-    st.session_state.glosses_buffer = []
-
-if 'model' not in st.session_state:
-    st.session_state.model = None
-
-if 'gloss_map' not in st.session_state:
-    st.session_state.gloss_map = {}
-
-if 'frame_buffer' not in st.session_state:
-    st.session_state.frame_buffer = []
-
-if 'raw_predictions_queue' not in st.session_state:
-    st.session_state.raw_predictions_queue = []
-
-if 'last_confirmed_class_id' not in st.session_state:
-    st.session_state.last_confirmed_class_id = None
-
-if 'confirmed_gloss_text' not in st.session_state:
-    st.session_state.confirmed_gloss_text = ""
-
-if 'frame_counter' not in st.session_state:
-    st.session_state.frame_counter = 0
-
-if 'generated_sentences' not in st.session_state:
-    st.session_state.generated_sentences = []
-
-# =============================================================================
-# UTILITY FUNCTIONS
-# =============================================================================
-@st.cache_resource
-def load_gloss_map(path):
-    """Load gloss mapping from file"""
-    gloss_map = {}
-    try:
-        with open(path, 'r', encoding='utf-8') as f:
-            for line in f:
-                line = line.strip()
-                if not line:
-                    continue
-                parts = line.split()
-                if len(parts) < 2:
-                    continue
-                class_id = int(parts[0])
-                gloss = ' '.join(parts[1:])
-                gloss_map[class_id] = gloss
-    except FileNotFoundError:
-        st.error(f"Gloss file not found: {path}")
-        st.stop()
-    return gloss_map
-
-@st.cache_resource
-def load_model():
-    """Load the I3D model"""
-    try:
-        with st.spinner("Loading I3D model..."):
-            model = InceptionI3d(400, in_channels=3)
-            model.load_state_dict(torch.load('weights/rgb_imagenet.pt'))
-            model.replace_logits(NUM_CLASSES)
-            model.load_state_dict(torch.load(WEIGHTS_PATH))
-            model.cuda() if torch.cuda.is_available() else model.cpu()
-            model = torch.nn.DataParallel(model)
-            model.eval()
-            st.success("Model loaded successfully!")
-            return model
-    except Exception as e:
-        st.error(f"Error loading model: {e}")
-        st.stop()
-
-@st.cache_resource
-def initialize_mediapipe():
-    """Initialize MediaPipe selfie segmentation"""
-    if USE_MEDIAPIPE:
-        mp_selfie = mp.solutions.selfie_segmentation
-        return mp_selfie.SelfieSegmentation(model_selection=1)
-    return None
-
-def preprocess_frame(frame):
-    """Preprocess frame for model input"""
-    frame = cv2.resize(frame, (224, 224))
-    frame = (frame / 255.0) * 2 - 1
-    return frame
-
-def frames_to_tensor(frames):
-    """Convert frames list to tensor"""
-    transform = transforms.Compose([videotransforms.CenterCrop(224)])
-    frames_np = np.stack(frames, axis=0)                # (T,H,W,C)
-    frames_np = np.transpose(frames_np, (3, 0, 1, 2))  # (C,T,H,W)
-    frames_tensor = torch.from_numpy(frames_np).float()
-    frames_tensor = transform(frames_tensor)
-    frames_tensor = frames_tensor.unsqueeze(0)         # (1,C,T,H,W)
-    
-    if torch.cuda.is_available():
-        return frames_tensor.cuda()
-    return frames_tensor
-
-def send_gemini_request(glosses_list):
-    """Send glosses to Gemini API and get a meaningful sentence"""
+# Gloss collection buffer
+collected_glosses = []
+glosses_lock = Lock()
+
+# ======================= CÃC HÃ€M TIá»†N ÃCH =======================
+def _send_gemini_request(glosses_list):
+    """
+    Send glosses to Gemini API and get a meaningful sentence
+    """
     if not GEMINI_API_KEY:
-        return "Error: GEMINI_API_KEY not found!"
+        print("   ---> Error: GEMINI_API_KEY not found!")
+        return
     
     try:
         # Create the prompt for Gemini
@@ -208,180 +101,219 @@
             result = response.json()
             if 'candidates' in result and len(result['candidates']) > 0:
                 sentence = result['candidates'][0]['content']['parts'][0]['text'].strip()
+                print(f"\n   🤖 GEMINI SENTENCE: {sentence}")
+                print(f"   📝 From glosses ({len(glosses_list)}): {glosses_text}\n")
                 return sentence
             else:
-                return "Gemini: No candidates returned"
+                print("   ---> Gemini: No candidates returned")
         else:
-            return f"Gemini HTTP {response.status_code}: {response.text}"
+            print(f"   ---> Gemini HTTP {response.status_code}: {response.text}")
             
     except Exception as e:
-        return f"Error contacting Gemini: {e}"
-
-def process_frame_for_recognition(frame):
-    """Process frame and return recognition result"""
-    # Preprocess frame
-    frame_proc = preprocess_frame(frame)
-    st.session_state.frame_buffer.append(frame_proc)
-    
-    if len(st.session_state.frame_buffer) > CLIP_LEN:
-        st.session_state.frame_buffer.pop(0)
-    
-    st.session_state.frame_counter += 1
-    
-    # Perform inference if we have enough frames
-    if len(st.session_state.frame_buffer) == CLIP_LEN and st.session_state.frame_counter % STRIDE == 0:
-        with torch.no_grad():
-            input_tensor = frames_to_tensor(st.session_state.frame_buffer)
-            logits = st.session_state.model(input_tensor)
-            predictions = torch.max(logits, dim=2)[0]
-            probs = F.softmax(predictions, dim=1)
-            max_prob, pred_class = torch.max(probs, dim=1)
-            pred_class_id = pred_class.item()
-            max_prob_val = max_prob.item()
-
-            if max_prob_val >= THRESHOLD:
-                st.session_state.raw_predictions_queue.append(pred_class_id)
-            else:
-                st.session_state.raw_predictions_queue.append(BACKGROUND_CLASS_ID)
-
-            if len(st.session_state.raw_predictions_queue) > VOTING_BAG_SIZE:
-                st.session_state.raw_predictions_queue.pop(0)
-
-        # Voting mechanism
-        if len(st.session_state.raw_predictions_queue) == VOTING_BAG_SIZE:
-            vote_counts = Counter(st.session_state.raw_predictions_queue)
-            majority_class_id, max_count = vote_counts.most_common(1)[0]
-            
-            if majority_class_id != BACKGROUND_CLASS_ID and max_count > VOTING_BAG_SIZE / 2:
-                if majority_class_id != st.session_state.last_confirmed_class_id:
-                    gloss = st.session_state.gloss_map.get(majority_class_id, f'Class_{majority_class_id}')
-                    st.session_state.confirmed_gloss_text = gloss
-                    st.session_state.last_confirmed_class_id = majority_class_id
-                    
-                    # Add to glosses buffer
-                    st.session_state.glosses_buffer.append(gloss)
-                    return gloss
-            else:
-                st.session_state.confirmed_gloss_text = ""
-                st.session_state.last_confirmed_class_id = None
+        print(f"   ---> Error contacting Gemini: {e}")
     
     return None
 
-# =============================================================================
-# MAIN APP
-# =============================================================================
+def add_gloss_and_check_gemini(gloss):
+    """
+    Add a new gloss to collection and send to Gemini if we have enough
+    """
+    global collected_glosses
+    
+    with glosses_lock:
+        collected_glosses.append(gloss)
+        current_count = len(collected_glosses)
+        
+        # If we have enough glosses, send to Gemini and clear buffer
+        if current_count >= MIN_GLOSSES_FOR_GEMINI:
+            glosses_to_send = list(collected_glosses)
+            collected_glosses = []  # Clear buffer after copying
+            
+            # Send to Gemini in background thread
+            Thread(target=_send_gemini_request, args=(glosses_to_send,), daemon=True).start()
+
+def load_gloss_map(path):
+    gloss_map = {}
+    with open(path, 'r', encoding='utf-8') as f:
+        for line in f:
+            line = line.strip()
+            if not line:
+                continue
+            parts = line.split()
+            if len(parts) < 2:
+                continue
+            class_id = int(parts[0])
+            gloss = ' '.join(parts[1:])
+            gloss_map[class_id] = gloss
+    return gloss_map
+
+transform = transforms.Compose([videotransforms.CenterCrop(224)])
+
+def preprocess_frame(frame):
+    frame = cv2.resize(frame, (224, 224))
+    frame = (frame / 255.0) * 2 - 1
+    return frame
+
+def load_model():
+    print("Loading I3D model...")
+    model = InceptionI3d(400, in_channels=3)
+    model.load_state_dict(torch.load('weights/rgb_imagenet.pt'))
+    model.replace_logits(NUM_CLASSES)
+    model.load_state_dict(torch.load(WEIGHTS_PATH))
+    model.cuda()
+    model = torch.nn.DataParallel(model)
+    model.eval()
+    print("Model loaded successfully.")
+    return model
+
+def frames_to_tensor(frames):
+    frames_np = np.stack(frames, axis=0)                # (T,H,W,C)
+    frames_np = np.transpose(frames_np, (3, 0, 1, 2))  # (C,T,H,W)
+    frames_tensor = torch.from_numpy(frames_np).float()
+    frames_tensor = transform(frames_tensor)
+    frames_tensor = frames_tensor.unsqueeze(0)         # (1,C,T,H,W)
+    return frames_tensor.cuda()
+
+# ======================= VÃ'NG Láº¶P CHÃNH =======================
 def main():
-    st.title("🤟 Real-time Sign Language Recognition")
-    st.markdown("---")
+    global collected_glosses
     
-    # Check API key
     if not GEMINI_API_KEY:
-        st.error("⚠️ GEMINI_API_KEY not found! Please create a .env file with GEMINI_API_KEY=your_api_key_here")
-        st.markdown("Get your API key at: https://makersuite.google.com/app/apikey")
-        st.stop()
-    
-    # Load model and gloss map
-    if st.session_state.model is None:
-        st.session_state.model = load_model()
-        st.session_state.gloss_map = load_gloss_map(GLOSS_PATH)
-    
-    # Sidebar controls
-    with st.sidebar:
-        st.header("🎛️ Controls")
-        
-        # Camera controls
-        st.subheader("📹 Camera")
-        camera_enabled = st.checkbox("Enable Camera", value=False)
-        
-        # Recognition settings
-        st.subheader("⚙️ Settings")
-        threshold = st.slider("Recognition Threshold", 0.1, 1.0, THRESHOLD, 0.01)
-        
-        # Gloss buffer controls
-        st.subheader("📝 Gloss Buffer")
-        st.write(f"Current glosses: **{len(st.session_state.glosses_buffer)}**")
-        
-        if st.button("🗑️ Clear Glosses"):
-            st.session_state.glosses_buffer = []
-            st.success("Glosses cleared!")
-        
-        # Generate sentence button
-        if st.button("🤖 Generate Sentence", disabled=len(st.session_state.glosses_buffer) == 0):
-            if st.session_state.glosses_buffer:
-                with st.spinner("Generating sentence with Gemini..."):
-                    sentence = send_gemini_request(st.session_state.glosses_buffer)
-                    st.session_state.generated_sentences.append({
-                        "glosses": " ".join(st.session_state.glosses_buffer),
-                        "sentence": sentence,
-                        "timestamp": time.strftime("%H:%M:%S")
-                    })
-                    st.session_state.glosses_buffer = []  # Clear buffer after generating
-                st.success("Sentence generated!")
-    
-    # Main content area
-    col1, col2 = st.columns([2, 1])
-    
-    with col1:
-        st.subheader("📹 Webcam Feed")
-        
-        if camera_enabled:
-            # Camera input
-            camera_input = st.camera_input("Take a picture")
-            
-            if camera_input is not None:
-                # Convert to OpenCV format
-                image = Image.open(camera_input)
-                frame = np.array(image)
-                frame = cv2.cvtColor(frame, cv2.COLOR_RGB2BGR)
-                
-                # Process frame for recognition
-                recognized_gloss = process_frame_for_recognition(frame)
-                
-                # Display current recognition
-                if st.session_state.confirmed_gloss_text:
-                    st.success(f"✅ **Recognized:** {st.session_state.confirmed_gloss_text}")
-                
-                # Show frame status
-                if len(st.session_state.frame_buffer) < CLIP_LEN:
-                    st.info(f"Collecting frames... ({len(st.session_state.frame_buffer)}/{CLIP_LEN})")
-        else:
-            st.info("Enable camera to start recognition")
-    
-    with col2:
-        st.subheader("📝 Current Glosses")
-        
-        if st.session_state.glosses_buffer:
-            for i, gloss in enumerate(st.session_state.glosses_buffer, 1):
-                st.write(f"{i}. {gloss}")
-        else:
-            st.write("No glosses collected yet")
-    
-    # Generated sentences section
-    if st.session_state.generated_sentences:
-        st.markdown("---")
-        st.subheader("🤖 Generated Sentences")
-        
-        for i, result in enumerate(reversed(st.session_state.generated_sentences[-5:]), 1):
-            with st.expander(f"Sentence {len(st.session_state.generated_sentences) - i + 1} ({result['timestamp']})"):
-                st.write(f"**Glosses:** {result['glosses']}")
-                st.write(f"**Sentence:** {result['sentence']}")
-    
-    # Instructions
-    st.markdown("---")
-    st.subheader("ℹ️ How to Use")
-    st.markdown("""
-    1. **Enable the camera** using the checkbox in the sidebar
-    2. **Perform sign language** in front of the camera
-    3. **Watch glosses** appear in the right column as they are recognized
-    4. **Generate sentence** by clicking the button when you have enough glosses
-    5. **View generated sentences** in the bottom section
-    
-    **Tips:**
-    - Make sure you have good lighting
-    - Keep your hands clearly visible
-    - Wait for the frame buffer to fill up before starting
-    - Adjust the recognition threshold if needed
-    """)
+        print("Cáº¢NH BÃO: KhÃ´ng tÃ¬m tháº¥y GEMINI_API_KEY. Vui lÃ²ng táº¡o file .env vÃ  thÃªm GEMINI_API_KEY=your_api_key_here")
+        print("Báº¡n cÃ³ thá»ƒ láº¥y API key táº¡i: https://makersuite.google.com/app/apikey")
+        return
+
+    gloss_map = load_gloss_map(GLOSS_PATH)
+    model = load_model()
+
+    cap = cv2.VideoCapture(0)
+    if not cap.isOpened():
+        print("Lá»—i: KhÃ´ng thá»ƒ má»Ÿ webcam.")
+        return
+
+    # Khá»Ÿi táº¡o Mediapipe náº¿u báº­t
+    if USE_MEDIAPIPE:
+        mp_selfie = mp.solutions.selfie_segmentation
+        selfie_seg = mp_selfie.SelfieSegmentation(model_selection=1)  # chá»n model 0 nhanh hÆ¡n
+
+    frame_buffer = []
+    raw_predictions_queue = []
+    last_confirmed_class_id = None
+    confirmed_gloss_text = ""
+    frame_counter = 0
+
+    fps_time = time.time()
+    fps_count = 0
+    fps = 0
+
+    print(f"\nStarting real-time recognition with Gemini Flash 2.5.")
+    print(f"Will send to Gemini when {MIN_GLOSSES_FOR_GEMINI}+ glosses are collected.")
+    print("Press 'q' to quit, 'r' to reset gloss buffer.\n")
+
+    while True:
+        ret, frame = cap.read()
+        if not ret:
+            break
+        H, W = frame.shape[:2]
+
+        # Handle key presses
+        key = cv2.waitKey(1) & 0xFF
+        if key == ord('q'):
+            break
+        elif key == ord('r'):
+            with glosses_lock:
+                collected_glosses = []
+            print("   ---> Gloss buffer reset!")
+
+        # ======== Inference (I3D) ========
+        frame_proc = preprocess_frame(frame)
+        frame_buffer.append(frame_proc)
+        if len(frame_buffer) > CLIP_LEN:
+            frame_buffer.pop(0)
+
+        frame_counter += 1
+        if len(frame_buffer) == CLIP_LEN and frame_counter % STRIDE == 0:
+            with torch.no_grad():
+                input_tensor = frames_to_tensor(frame_buffer)
+                logits = model(input_tensor)
+                predictions = torch.max(logits, dim=2)[0]
+                probs = F.softmax(predictions, dim=1)
+                max_prob, pred_class = torch.max(probs, dim=1)
+                pred_class_id = pred_class.item()
+                max_prob_val = max_prob.item()
+
+                if max_prob_val >= THRESHOLD:
+                    raw_predictions_queue.append(pred_class_id)
+                else:
+                    raw_predictions_queue.append(BACKGROUND_CLASS_ID)
+
+                if len(raw_predictions_queue) > VOTING_BAG_SIZE:
+                    raw_predictions_queue.pop(0)
+
+            if len(raw_predictions_queue) == VOTING_BAG_SIZE:
+                vote_counts = Counter(raw_predictions_queue)
+                majority_class_id, max_count = vote_counts.most_common(1)[0]
+                if majority_class_id != BACKGROUND_CLASS_ID and max_count > VOTING_BAG_SIZE / 2:
+                    if majority_class_id != last_confirmed_class_id:
+                        gloss = gloss_map.get(majority_class_id, f'Class_{majority_class_id}')
+                        confirmed_gloss_text = gloss
+                        last_confirmed_class_id = majority_class_id
+                        print(f"   ✅ Recognized: {gloss}")
+                        
+                        # Add to collection and potentially send to Gemini
+                        add_gloss_and_check_gemini(gloss)
+                else:
+                    confirmed_gloss_text = ""
+                    last_confirmed_class_id = None
+
+        # ======== Náº¿u báº­t Mediapipe, xá»­ lÃ½ ngáº§m ========
+        if USE_MEDIAPIPE:
+            rgb_frame = cv2.cvtColor(frame, cv2.COLOR_BGR2RGB)
+            _ = selfie_seg.process(rgb_frame)  # cháº¡y ngáº§m, khÃ´ng dÃ¹ng mask Ä'á»ƒ hiá»ƒn thá»‹
+
+        # ======== Overlay text ========
+        display_frame = frame.copy()  # chá»‰ hiá»ƒn thá»‹ webcam bÃ¬nh thÆ°á»ng
+        if len(frame_buffer) < CLIP_LEN:
+            cv2.putText(display_frame, "Collecting frames...", (30, 50),
+                        cv2.FONT_HERSHEY_SIMPLEX, 1, (255, 255, 0), 2)
+        elif confirmed_gloss_text:
+            cv2.putText(display_frame, confirmed_gloss_text, (30, 50),
+                        cv2.FONT_HERSHEY_SIMPLEX, 1.5, (0, 255, 0), 3)
+
+        # Show current gloss buffer count
+        with glosses_lock:
+            current_buffer_size = len(collected_glosses)
+        
+        cv2.putText(display_frame, f'Glosses: {current_buffer_size} (Send at {MIN_GLOSSES_FOR_GEMINI}+)', (30, 130),
+                    cv2.FONT_HERSHEY_SIMPLEX, 0.7, (255, 255, 255), 2)
+        
+        # Show collected glosses if any
+        if current_buffer_size > 0:
+            with glosses_lock:
+                glosses_preview = " ".join(collected_glosses[-5:])  # Show last 5 glosses
+                if len(collected_glosses) > 5:
+                    glosses_preview = "..." + glosses_preview
+            cv2.putText(display_frame, f'Buffer: {glosses_preview}', (30, 160),
+                        cv2.FONT_HERSHEY_SIMPLEX, 0.6, (200, 200, 200), 1)
+
+        fps_count += 1
+        if time.time() - fps_time >= 1.0:
+            fps = fps_count
+            fps_count = 0
+            fps_time = time.time()
+        cv2.putText(display_frame, f'FPS: {fps}', (30, 90),
+                    cv2.FONT_HERSHEY_SIMPLEX, 1, (0, 0, 255), 2)
+
+        cv2.putText(display_frame, "Press 'r' to reset buffer, 'q' to quit", (30, H-20),
+                    cv2.FONT_HERSHEY_SIMPLEX, 0.5, (255, 255, 255), 1)
+
+        cv2.imshow('Real-time Sign Language Recognition', display_frame)
+
+    if USE_MEDIAPIPE:
+        selfie_seg.close()
+    cap.release()
+    cv2.destroyAllWindows()
+    print("Application closed.")
 
 if __name__ == '__main__':
     main()